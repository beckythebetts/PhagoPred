--- conflicted
+++ resolved
@@ -1,479 +1,456 @@
-import sys
-from pathlib import Path
-
-import h5py
-import numpy as np
-import torch
-import pandas as pd
-import xarray as xr
-import dask.array as da
-from tqdm import tqdm
-from sklearn.metrics import precision_score, recall_score, f1_score
-
-from PhagoPred import SETTINGS
-from PhagoPred.feature_extraction.morphology.fitting import MorphologyFit
-from PhagoPred.feature_extraction import features
-from PhagoPred.utils import tools
-
-
-class CellType:
-    FRAME_DIM = 0
-    CELL_DIM = 1
-
-    DIMS = ["Frame", "Cell Index"]
-
-    def __init__(self, name: str) -> None:
-
-        self.name = name
-
-        self.features_group = f'Cells/{name}'
-        self.images = f'Images/{name}'
-        self.masks = f'Segmentations/{name}'
-
-        self.primary_features = []
-        self.derived_features = []
-        self.primary_derived_features = []
-        
-        self.feature_names = []
-
-        self.primary_feature_names = []
-        self.derived_feature_names = []
-        self.primary_derived_feature_names = []
-
-        self.primary_feature_datasets = []
-        self.derived_feature_datasets = []
-        self.primary_derived_feature_datasets = []
-
-        self.num_cells = None
-
-
-    def set_start_end_death_frames(self):
-        """Add atributes  to self.features_group consisting of lists of frames of first appearnance, last appearance and death for each cell.
-        For no cell death observecm dell death will be -1."""
-
-    def add_feature(self, feature):
-        if feature.primary_feature:
-            if feature.derived_feature:
-                self.primary_derived_features.append(feature)
-            else:   
-                self.primary_features.append(feature)
-        else:
-            self.derived_features.append(feature)
-
-    def get_feature_names(self):
-
-        for feature in self.primary_features:
-            for name in feature.get_names():
-                self.primary_feature_names.append(name)
-
-        for feature in self.derived_features:
-            for name in feature.get_names():
-                self.derived_feature_names.append(name)
-
-        for feature in self.primary_derived_features:
-            for name in feature.get_names():
-                self.primary_derived_feature_names.append(name)
-
-        self.feature_names = self.primary_feature_names + self.derived_feature_names + self.primary_derived_feature_names
-        return self.feature_names
-    
-
-    def get_masks(self, h5py_file: h5py.File, first_frame: int, last_frame: int = None) -> np.array:
-        """
-        Gets masks between the first and last frame, assuming h5py file is open and readable.
-        masks dims = [num_frames, x, y]
-        """
-        if last_frame is None:
-            last_frame = first_frame + 1
-
-        masks = h5py_file[self.masks][first_frame:last_frame]
-        if len(masks) == 1:
-            return masks[0]
-        else:
-            return masks
-    
-
-    def get_images(self, h5py_file: h5py.File, first_frame: int, last_frame: int = None) -> np.array:
-        """
-        Gets images between the first and last frame, assuming h5py file is open and readable.
-        dims = [num_frames, x, y]
-        """
-        if last_frame is None:
-            last_frame = first_frame + 1
-
-        images = h5py_file[self.images][first_frame:last_frame]
-
-        if len(images) == 1:
-            return images[0]
-        
-        else:
-            return images
-
-    def set_num_cells(self, num_cells):
-        self.num_cells = num_cells
-<<<<<<< HEAD
-
-
-=======
-
-
->>>>>>> 86c58ddd
-    def set_up_features_group(self, h5py_file: h5py.File):
-        """
-        Create hdf5 datset for each feature
-        """
-        num_frames = h5py_file[self.images].shape[self.FRAME_DIM]
-
-        num_cells = 1
-
-        if 'X' in h5py_file[self.features_group].keys():
-            num_cells = h5py_file[self.features_group]['X'].shape[1]
-        for feature_name in self.primary_feature_names:
-            dataset = h5py_file.require_dataset(f'{self.features_group}/{feature_name}', 
-                                                shape=(num_frames, num_cells), 
-                                                maxshape=(num_frames, None), 
-                                                dtype=np.float32,
-                                                fillvalue=np.nan, 
-                                                exact=True)
-            dataset.attrs['dimensions'] = self.DIMS
-            self.primary_feature_datasets.append(dataset)
-
-        for feature_name in self.derived_feature_names:
-            dataset = h5py_file.require_dataset(f'{self.features_group}/{feature_name}', 
-                                                shape=(num_frames, num_cells), 
-                                                maxshape=(num_frames, None), 
-                                                dtype=np.float32,
-                                                fillvalue=np.nan,
-                                                exact=True)
-            dataset.attrs['dimensions'] = self.DIMS
-            self.derived_feature_datasets.append(dataset)
-
-        for feature_name in self.primary_derived_feature_names:
-            dataset = h5py_file.require_dataset(f'{self.features_group}/{feature_name}', 
-                                                shape=(num_frames, num_cells), 
-                                                maxshape=(num_frames, None), 
-                                                dtype=np.float32,
-                                                fillvalue=np.nan,
-                                                exact=True)
-            dataset.attrs['dimensions'] = self.DIMS
-            self.primary_derived_feature_datasets.append(dataset)
-
-
-    def get_features_xr(self, h5py_file: h5py.File, features: list = None) -> xr.Dataset:
-        """
-        h5py file is open file, returns x_array (chunked like h5py). If features not specified, reads all features iwth both cell index and time dimensions.
-        """
-        data_dict = {}
-        for feature_name, feature_data in h5py_file[self.features_group].items():
-            if features:
-                if feature_name not in features:
-                    continue
-            else:
-                if feature_data.shape[0] == 1:
-                    continue
-            # read as dask array, preserving chunks
-            data = da.from_array(feature_data, chunks=feature_data.chunks)
-            data_dict[feature_name] = (self.DIMS, data)
-
-        ds = xr.Dataset(data_dict)
-
-        # ds = ds.assign_coords(Frame=np.arange(ds.sizes['Frame']))
-        
-        return ds
-
-    
-class FeaturesExtraction:
- 
-    DEVICE = torch.device("cuda" if torch.cuda.is_available() else "cpu")
-
-    def __init__(
-            self, 
-            h5py_file=SETTINGS.DATASET, 
-            frame_batchsize=10,
-            cell_batch_size=100
-            ) -> None:
-        
-        self.num_frames = None
-        
-        self.h5py_file = h5py_file
-        self.frame_batchsize = frame_batchsize
-        self.cell_batch_size = cell_batch_size
-
-        self.cell_types = [CellType('Phase')]
-        self.cell_type_names = [cell_type.name for cell_type in self.cell_types]
-
-        self.set_up()
-
-
-    def get_cell_type(self, cell_type_name: str):
-        return self.cell_types[self.cell_type_names.index(cell_type_name)]
-    
-
-    def add_feature(self, feature, cell_type: str) -> None:
-        """
-        Add feature to specified cell type
-        """
-        self.cell_types[self.cell_type_names.index(cell_type)].add_feature(feature)
-
-
-    def set_up(self):
-        """
-        Prepare hdf5 file
-        """
-        with h5py.File(self.h5py_file, 'r+') as f:
-            # self.num_frames = SETTINGS.NUM_FRAMES
-            self.num_frames = f['Images']['Phase'].shape[0]
-            for cell_type in self.cell_types:
-                cell_type.get_feature_names()
-                cell_type.set_up_features_group(f)
-                
-
-    def extract_features(self) -> None:
-        with h5py.File(self.h5py_file, 'r+') as f:
-            for cell_type in self.cell_types:
-                self.extract_primary_features(f, cell_type)
-                self.extract_primary_derived_features(f, cell_type)
-                self.extract_derived_features(f, cell_type)
-            
-
-    def extract_primary_features(self, f: h5py.File, cell_type: CellType) -> None:
-        if len(cell_type.primary_features) > 0:
-            print(f'\n=== Calculating Primary Features ({cell_type.name}) ===\n')
-<<<<<<< HEAD
-            # phase_xr = self.cell_types[self.cell_type_names.index('Phase')].get_features_xr(f)
-            # epi_xr = None
-            # if 'Epi' in self.cell_type_names:   
-            #     epi_xr = self.cell_types[np.argwhere(self.cell_type_names == 'Epi')].get_features_xr(f)
-
-            for frame_idx in tqdm(range(self.num_frames)):
-
-                # sys.stdout.write(f'\r=== Calculating Primary Features ({cell_type.name}) ===')
-                # sys.stdout.flush()
-=======
-
-            for frame_idx in tqdm(range(self.num_frames)):
->>>>>>> 86c58ddd
-
-                mask = cell_type.get_masks(f, frame_idx)
-                image = cell_type.get_images(f, frame_idx)
-                epi_image = CellType('Epi').get_images(f, frame_idx)
-
-                num_cells = np.max(mask) + 1
-
-                for first_cell in range(0, num_cells, self.cell_batch_size):
-
-                    last_cell = min(first_cell + self.cell_batch_size, num_cells)
-
-                    cell_idxs = torch.arange(first_cell, last_cell).to(self.DEVICE)
-
-                    expanded_mask = torch.tensor(mask).to(self.DEVICE).unsqueeze(0) == cell_idxs.unsqueeze(1).unsqueeze(2)
-
-<<<<<<< HEAD
-=======
-                    if 'X' in f[cell_type.features_group].keys():
-                        centre_coords = cell_type.get_features_xr(f, ['X', 'Y'])
-                        x_centres = torch.from_numpy(centre_coords['X'].values).to(mask.device)
-                        y_centres = torch.from_numpy(centre_coords['Y'].values).to(mask.device)
-                        expanded_mask, epi_image, image = features.crop_masks_images(expanded_mask, epi_image, image, x_centres, y_centres)
-                        
->>>>>>> 86c58ddd
-                    for feature in cell_type.primary_features:
-                        result = feature.compute(mask=expanded_mask, image=image)
-                        # print(result.shape)
-                        if result.ndim == 1:
-                            result = result[:, np.newaxis]
-                        for i, feature_name in enumerate(feature.get_names()):
-
-                            #resize dataset if too many cells
-                            if num_cells>f[cell_type.features_group][feature_name].shape[cell_type.CELL_DIM]:
-                                f[cell_type.features_group][feature_name].resize(num_cells, cell_type.CELL_DIM)
-
-                            f[cell_type.features_group][feature_name][frame_idx, first_cell:last_cell] = result[:, i]
-        
-                    torch.cuda.empty_cache()
-    
-    def extract_primary_derived_features(self, f: h5py.File, cell_type: CellType) -> None:
-        """
-        Extracts primary and derived features for a given cell type.
-        """
-        # self.extract_primary_features(f, cell_type)
-        
-        if len(cell_type.primary_derived_features) > 0:
-            print(f'\n=== Calculating Primary/Derived Features ({cell_type.name}) ===\n')
-            phase_features_xr = self.cell_types[self.cell_type_names.index('Phase')].get_features_xr(f)
-            epi_features_xr = None
-
-            if 'Epi' in self.cell_type_names:
-                epi_features_xr = self.cell_types[np.argwhere(self.cell_type_names == 'Epi')].get_features_xr(f)
-            
-            for frame_idx in tqdm(range(self.num_frames)):
-                mask = cell_type.get_masks(f, frame_idx)
-                image = cell_type.get_images(f, frame_idx)
-                epi_image = CellType('Epi').get_images(f, frame_idx)
-
-                frame_phase_xr = phase_features_xr.isel(Frame=frame_idx)
-                frame_epi_xr = None
-                
-                num_cells = np.max(mask) + 1
-
-                for first_cell in range(0, num_cells, self.cell_batch_size):
-
-                    last_cell = min(first_cell + self.cell_batch_size, num_cells)
-
-                    cell_idxs = np.arange(first_cell, last_cell)
-                    phase_xr = frame_phase_xr.isel({'Cell Index': cell_idxs})
-
-                    cell_idxs = torch.from_numpy(cell_idxs).to(self.DEVICE)
-
-                    expanded_mask = torch.tensor(mask).to(self.DEVICE).unsqueeze(0) == cell_idxs.unsqueeze(1).unsqueeze(2)
-
-                    for feature in cell_type.primary_derived_features:
-                        result = feature.compute(mask=expanded_mask, image=image, epi_image=epi_image, phase_xr=phase_xr, epi_xr=None)
-                        if result.ndim == 1:
-                            result = result[:, np.newaxis]
-                        for i, feature_name in enumerate(feature.get_names()):
-
-                            #resize dataset if too many cells
-                            if num_cells>f[cell_type.features_group][feature_name].shape[cell_type.CELL_DIM]:
-                                f[cell_type.features_group][feature_name].resize(num_cells, cell_type.CELL_DIM)
-
-                            f[cell_type.features_group][feature_name][frame_idx, first_cell:last_cell] = result[:, i]
-        
-                    torch.cuda.empty_cache()
-<<<<<<< HEAD
-=======
-    
-    def extract_primary_derived_features(self, f: h5py.File, cell_type: CellType) -> None:
-        """
-        Extracts primary and derived features for a given cell type.
-        """
-        # self.extract_primary_features(f, cell_type)
-        
-        if len(cell_type.primary_derived_features) > 0:
-            print(f'\n=== Calculating Primary/Derived Features ({cell_type.name}) ===\n')
-            phase_features_xr = self.cell_types[self.cell_type_names.index('Phase')].get_features_xr(f)
-            epi_features_xr = None
-
-            if 'Epi' in self.cell_type_names:
-                epi_features_xr = self.cell_types[np.argwhere(self.cell_type_names == 'Epi')].get_features_xr(f)
-            
-            for frame_idx in tqdm(range(self.num_frames)):
-                mask = cell_type.get_masks(f, frame_idx)
-                image = cell_type.get_images(f, frame_idx)
-                epi_image = CellType('Epi').get_images(f, frame_idx)
-
-                frame_phase_xr = phase_features_xr.isel(Frame=frame_idx)
-                frame_epi_xr = None
-                
-                num_cells = np.max(mask) + 1
-
-                for first_cell in range(0, num_cells, self.cell_batch_size):
-
-                    last_cell = min(first_cell + self.cell_batch_size, num_cells)
-
-                    cell_idxs = np.arange(first_cell, last_cell)
-                    phase_xr = frame_phase_xr.isel({'Cell Index': cell_idxs})
-
-                    cell_idxs = torch.from_numpy(cell_idxs).to(self.DEVICE)
-
-                    expanded_mask = torch.tensor(mask).to(self.DEVICE).unsqueeze(0) == cell_idxs.unsqueeze(1).unsqueeze(2)
-
-                    for feature in cell_type.primary_derived_features:
-                        result = feature.compute(mask=expanded_mask, image=image, epi_image=epi_image, phase_xr=phase_xr, epi_xr=None)
-                        if result.ndim == 1:
-                            result = result[:, np.newaxis]
-                        for i, feature_name in enumerate(feature.get_names()):
-
-                            #resize dataset if too many cells
-                            if num_cells>f[cell_type.features_group][feature_name].shape[cell_type.CELL_DIM]:
-                                f[cell_type.features_group][feature_name].resize(num_cells, cell_type.CELL_DIM)
-
-                            f[cell_type.features_group][feature_name][frame_idx, first_cell:last_cell] = result[:, i]
-        
-                    torch.cuda.empty_cache()
->>>>>>> 86c58ddd
-                
-
-
-    def extract_derived_features(self, f: h5py.File, cell_type: CellType) -> None:
-        if len(cell_type.derived_features) > 0:
-            print(f'\n=== Calculating derived features ({cell_type.name}) ===\n')
-
-            phase_features_xr = self.cell_types[self.cell_type_names.index('Phase')].get_features_xr(f)
-
-            epi_features_xr = None
-            if 'Epi' in self.cell_type_names:
-                epi_features_xr = self.cell_types[np.argwhere(self.cell_type_names == 'Epi')].get_features_xr(f)
-
-            for feature in cell_type.derived_features:
-                print(f'Calculating {", ".join(feature.get_names())}...')
-                result = feature.compute(phase_xr=phase_features_xr, epi_xr=epi_features_xr)
-
-                if result.ndim == 2:
-                    result = result[:, :, np.newaxis]
-                
-                for i, feature_name in enumerate(feature.get_names()):
-                    if result.shape[cell_type.FRAME_DIM] == 1:
-                        f[cell_type.features_group][feature_name].resize(1, cell_type.FRAME_DIM)
-                    f[cell_type.features_group][feature_name][:] = result[:, :, i]
-
-# def cell_death_hyperparamter_search(dataset: Path = SETTINGS.DATASET, true_deaths_txt: Path = None) -> None:
-#     # with open(true_deaths_txt, 'r') as f:
-#     true_deaths = np.genfromtxt(true_deaths_txt, delimiter=', ', usecols=1)
-    
-#     thresholds = np.arange(0.2, 0.7, 0.1)
-#     min_frames_deads = np.arange(5, 50, 5)
-#     smoothed_frames = np.arange(3, 20, 2)
-#     for threshold in thresholds:
-#         for min_frames_dead in min_frames_deads:
-#             for smoothed_frame in smoothed_frames:
-#                 extract_features(dataset, phase_features=features.CellDeath(threshold, min_frames_dead, smoothed_frame))
-#                 with h5py.File(dataset, 'r') as f:
-#                     estimated_deaths = f['Cells']['Phase']['CellDeath'][0, :len(true_deaths)]
-                
-#     accuracy = 
-#     print(true_deaths, estimated_deaths)
-    
-    
-def extract_features(dataset=SETTINGS.DATASET, 
-                     phase_features = [
-                        features.Fluorescence(), 
-                        # features.MorphologyModes(), 
-                        features.Speed(),
-                        features.DensityPhase(),
-                        features.Displacement(),
-                        features.Perimeter(),
-                        features.Circularity(),
-                        # features.Skeleton(),
-                        # features.UmapEmbedding(),
-                        # features.GaborScale(),
-                        features.CellDeath(),
-                        features.FirstLastFrame(),
-                        ]):
-    
-    feature_extractor = FeaturesExtraction(h5py_file=dataset)
-    for feature in phase_features:
-        feature_extractor.add_feature(feature, 'Phase')
-
-    feature_extractor.set_up()
-    feature_extractor.extract_features()
-
-# def extract_and_clean(dataset=SETTINGS.DATASET):
-#     extract_features(dataset, features.Perimeter())
-#     clean_features.remove_bad_frames(dataset, use_features=['Area', 'Perimeter'])
-#     extract_features(dataset)
-    
-def main():
-    # cell_death_hyperparamter_search(true_deaths_txt='/home/ubuntu/PhagoPred/temp/03_10_deaths.txt')
-    cell_death_hyperparameter_search(dataset=SETTINGS.DATASET, true_deaths_txt='/home/ubuntu/PhagoPred/temp/03_10_deaths.txt', save_csv=True, csv_path = '/home/ubuntu/PhagoPred/temp/death_hyperparamters.txt')
-    plot_hyperparam_heatmaps('/home/ubuntu/PhagoPred/temp/death_hyperparamters.txt', '/home/ubuntu/PhagoPred/temp/death_hyperparamters')
-    # extract_features(phase_features=[features.CellDeath()])
-    # with h5py.File('PhagoPred/Datasets/16_09_1.h5', 'r') as f:
-    #     print(np.nanmax(f['Cells']['Phase']['Circularity'][:]))
-    #     smallest = np.nanargmin(f['Cells']['Phase']['Perimeter'][:])
-    #     frame, cell = np.unravel_index(smallest, f['Cells']['Phase']['Area'].shape)
-    #     print(frame, cell)
-
-if __name__ == '__main__':
-    main()
+import sys
+from pathlib import Path
+
+import h5py
+import numpy as np
+import torch
+import pandas as pd
+import xarray as xr
+import dask.array as da
+from tqdm import tqdm
+from sklearn.metrics import precision_score, recall_score, f1_score
+
+from PhagoPred import SETTINGS
+from PhagoPred.feature_extraction.morphology.fitting import MorphologyFit
+from PhagoPred.feature_extraction import features
+from PhagoPred.utils import tools
+
+
+class CellType:
+    FRAME_DIM = 0
+    CELL_DIM = 1
+
+    DIMS = ["Frame", "Cell Index"]
+
+    def __init__(self, name: str) -> None:
+
+        self.name = name
+
+        self.features_group = f'Cells/{name}'
+        self.images = f'Images/{name}'
+        self.masks = f'Segmentations/{name}'
+
+        self.primary_features = []
+        self.derived_features = []
+        self.primary_derived_features = []
+        
+        self.feature_names = []
+
+        self.primary_feature_names = []
+        self.derived_feature_names = []
+        self.primary_derived_feature_names = []
+
+        self.primary_feature_datasets = []
+        self.derived_feature_datasets = []
+        self.primary_derived_feature_datasets = []
+
+        self.num_cells = None
+
+
+    def set_start_end_death_frames(self):
+        """Add atributes  to self.features_group consisting of lists of frames of first appearnance, last appearance and death for each cell.
+        For no cell death observecm dell death will be -1."""
+
+    def add_feature(self, feature):
+        if feature.primary_feature:
+            if feature.derived_feature:
+                self.primary_derived_features.append(feature)
+            else:   
+                self.primary_features.append(feature)
+        else:
+            self.derived_features.append(feature)
+
+    def get_feature_names(self):
+
+        for feature in self.primary_features:
+            for name in feature.get_names():
+                self.primary_feature_names.append(name)
+
+        for feature in self.derived_features:
+            for name in feature.get_names():
+                self.derived_feature_names.append(name)
+
+        for feature in self.primary_derived_features:
+            for name in feature.get_names():
+                self.primary_derived_feature_names.append(name)
+
+        self.feature_names = self.primary_feature_names + self.derived_feature_names + self.primary_derived_feature_names
+        return self.feature_names
+    
+
+    def get_masks(self, h5py_file: h5py.File, first_frame: int, last_frame: int = None) -> np.array:
+        """
+        Gets masks between the first and last frame, assuming h5py file is open and readable.
+        masks dims = [num_frames, x, y]
+        """
+        if last_frame is None:
+            last_frame = first_frame + 1
+
+        masks = h5py_file[self.masks][first_frame:last_frame]
+        if len(masks) == 1:
+            return masks[0]
+        else:
+            return masks
+    
+
+    def get_images(self, h5py_file: h5py.File, first_frame: int, last_frame: int = None) -> np.array:
+        """
+        Gets images between the first and last frame, assuming h5py file is open and readable.
+        dims = [num_frames, x, y]
+        """
+        if last_frame is None:
+            last_frame = first_frame + 1
+
+        images = h5py_file[self.images][first_frame:last_frame]
+
+        if len(images) == 1:
+            return images[0]
+        
+        else:
+            return images
+
+    def set_num_cells(self, num_cells):
+        self.num_cells = num_cells
+
+
+    def set_up_features_group(self, h5py_file: h5py.File):
+        """
+        Create hdf5 datset for each feature
+        """
+        num_frames = h5py_file[self.images].shape[self.FRAME_DIM]
+
+        num_cells = 1
+
+        if 'X' in h5py_file[self.features_group].keys():
+            num_cells = h5py_file[self.features_group]['X'].shape[1]
+        for feature_name in self.primary_feature_names:
+            dataset = h5py_file.require_dataset(f'{self.features_group}/{feature_name}', 
+                                                shape=(num_frames, num_cells), 
+                                                maxshape=(num_frames, None), 
+                                                dtype=np.float32,
+                                                fillvalue=np.nan, 
+                                                exact=True)
+            dataset.attrs['dimensions'] = self.DIMS
+            self.primary_feature_datasets.append(dataset)
+
+        for feature_name in self.derived_feature_names:
+            dataset = h5py_file.require_dataset(f'{self.features_group}/{feature_name}', 
+                                                shape=(num_frames, num_cells), 
+                                                maxshape=(num_frames, None), 
+                                                dtype=np.float32,
+                                                fillvalue=np.nan,
+                                                exact=True)
+            dataset.attrs['dimensions'] = self.DIMS
+            self.derived_feature_datasets.append(dataset)
+
+        for feature_name in self.primary_derived_feature_names:
+            dataset = h5py_file.require_dataset(f'{self.features_group}/{feature_name}', 
+                                                shape=(num_frames, num_cells), 
+                                                maxshape=(num_frames, None), 
+                                                dtype=np.float32,
+                                                fillvalue=np.nan,
+                                                exact=True)
+            dataset.attrs['dimensions'] = self.DIMS
+            self.primary_derived_feature_datasets.append(dataset)
+
+
+    def get_features_xr(self, h5py_file: h5py.File, features: list = None) -> xr.Dataset:
+        """
+        h5py file is open file, returns x_array (chunked like h5py). If features not specified, reads all features iwth both cell index and time dimensions.
+        """
+        data_dict = {}
+        for feature_name, feature_data in h5py_file[self.features_group].items():
+            if features:
+                if feature_name not in features:
+                    continue
+            else:
+                if feature_data.shape[0] == 1:
+                    continue
+            # read as dask array, preserving chunks
+            data = da.from_array(feature_data, chunks=feature_data.chunks)
+            data_dict[feature_name] = (self.DIMS, data)
+
+        ds = xr.Dataset(data_dict)
+
+        # ds = ds.assign_coords(Frame=np.arange(ds.sizes['Frame']))
+        
+        return ds
+
+    
+class FeaturesExtraction:
+ 
+    DEVICE = torch.device("cuda" if torch.cuda.is_available() else "cpu")
+
+    def __init__(
+            self, 
+            h5py_file=SETTINGS.DATASET, 
+            frame_batchsize=10,
+            cell_batch_size=100
+            ) -> None:
+        
+        self.num_frames = None
+        
+        self.h5py_file = h5py_file
+        self.frame_batchsize = frame_batchsize
+        self.cell_batch_size = cell_batch_size
+
+        self.cell_types = [CellType('Phase')]
+        self.cell_type_names = [cell_type.name for cell_type in self.cell_types]
+
+        self.set_up()
+
+
+    def get_cell_type(self, cell_type_name: str):
+        return self.cell_types[self.cell_type_names.index(cell_type_name)]
+    
+
+    def add_feature(self, feature, cell_type: str) -> None:
+        """
+        Add feature to specified cell type
+        """
+        self.cell_types[self.cell_type_names.index(cell_type)].add_feature(feature)
+
+
+    def set_up(self):
+        """
+        Prepare hdf5 file
+        """
+        with h5py.File(self.h5py_file, 'r+') as f:
+            # self.num_frames = SETTINGS.NUM_FRAMES
+            self.num_frames = f['Images']['Phase'].shape[0]
+            for cell_type in self.cell_types:
+                cell_type.get_feature_names()
+                cell_type.set_up_features_group(f)
+                
+
+    def extract_features(self) -> None:
+        with h5py.File(self.h5py_file, 'r+') as f:
+            for cell_type in self.cell_types:
+                self.extract_primary_features(f, cell_type)
+                self.extract_primary_derived_features(f, cell_type)
+                self.extract_derived_features(f, cell_type)
+            
+
+    def extract_primary_features(self, f: h5py.File, cell_type: CellType) -> None:
+        if len(cell_type.primary_features) > 0:
+            print(f'\n=== Calculating Primary Features ({cell_type.name}) ===\n')
+
+            for frame_idx in tqdm(range(self.num_frames)):
+
+                mask = cell_type.get_masks(f, frame_idx)
+                image = cell_type.get_images(f, frame_idx)
+                epi_image = CellType('Epi').get_images(f, frame_idx)
+
+                num_cells = np.max(mask) + 1
+
+                for first_cell in range(0, num_cells, self.cell_batch_size):
+
+                    last_cell = min(first_cell + self.cell_batch_size, num_cells)
+
+                    cell_idxs = torch.arange(first_cell, last_cell).to(self.DEVICE)
+
+                    expanded_mask = torch.tensor(mask).to(self.DEVICE).unsqueeze(0) == cell_idxs.unsqueeze(1).unsqueeze(2)
+
+                    if 'X' in f[cell_type.features_group].keys():
+                        centre_coords = cell_type.get_features_xr(f, ['X', 'Y'])
+                        x_centres = torch.from_numpy(centre_coords['X'].values).to(mask.device)
+                        y_centres = torch.from_numpy(centre_coords['Y'].values).to(mask.device)
+                        expanded_mask, epi_image, image = features.crop_masks_images(expanded_mask, epi_image, image, x_centres, y_centres)
+                        
+                    for feature in cell_type.primary_features:
+                        result = feature.compute(mask=expanded_mask, image=image)
+                        # print(result.shape)
+                        if result.ndim == 1:
+                            result = result[:, np.newaxis]
+                        for i, feature_name in enumerate(feature.get_names()):
+
+                            #resize dataset if too many cells
+                            if num_cells>f[cell_type.features_group][feature_name].shape[cell_type.CELL_DIM]:
+                                f[cell_type.features_group][feature_name].resize(num_cells, cell_type.CELL_DIM)
+
+                            f[cell_type.features_group][feature_name][frame_idx, first_cell:last_cell] = result[:, i]
+        
+                    torch.cuda.empty_cache()
+    
+    def extract_primary_derived_features(self, f: h5py.File, cell_type: CellType) -> None:
+        """
+        Extracts primary and derived features for a given cell type.
+        """
+        # self.extract_primary_features(f, cell_type)
+        
+        if len(cell_type.primary_derived_features) > 0:
+            print(f'\n=== Calculating Primary/Derived Features ({cell_type.name}) ===\n')
+            phase_features_xr = self.cell_types[self.cell_type_names.index('Phase')].get_features_xr(f)
+            epi_features_xr = None
+
+            if 'Epi' in self.cell_type_names:
+                epi_features_xr = self.cell_types[np.argwhere(self.cell_type_names == 'Epi')].get_features_xr(f)
+            
+            for frame_idx in tqdm(range(self.num_frames)):
+                mask = cell_type.get_masks(f, frame_idx)
+                image = cell_type.get_images(f, frame_idx)
+                epi_image = CellType('Epi').get_images(f, frame_idx)
+
+                frame_phase_xr = phase_features_xr.isel(Frame=frame_idx)
+                frame_epi_xr = None
+                
+                num_cells = np.max(mask) + 1
+
+                for first_cell in range(0, num_cells, self.cell_batch_size):
+
+                    last_cell = min(first_cell + self.cell_batch_size, num_cells)
+
+                    cell_idxs = np.arange(first_cell, last_cell)
+                    phase_xr = frame_phase_xr.isel({'Cell Index': cell_idxs})
+
+                    cell_idxs = torch.from_numpy(cell_idxs).to(self.DEVICE)
+
+                    expanded_mask = torch.tensor(mask).to(self.DEVICE).unsqueeze(0) == cell_idxs.unsqueeze(1).unsqueeze(2)
+
+                    for feature in cell_type.primary_derived_features:
+                        result = feature.compute(mask=expanded_mask, image=image, epi_image=epi_image, phase_xr=phase_xr, epi_xr=None)
+                        if result.ndim == 1:
+                            result = result[:, np.newaxis]
+                        for i, feature_name in enumerate(feature.get_names()):
+
+                            #resize dataset if too many cells
+                            if num_cells>f[cell_type.features_group][feature_name].shape[cell_type.CELL_DIM]:
+                                f[cell_type.features_group][feature_name].resize(num_cells, cell_type.CELL_DIM)
+
+                            f[cell_type.features_group][feature_name][frame_idx, first_cell:last_cell] = result[:, i]
+        
+                    torch.cuda.empty_cache()
+    
+    def extract_primary_derived_features(self, f: h5py.File, cell_type: CellType) -> None:
+        """
+        Extracts primary and derived features for a given cell type.
+        """
+        # self.extract_primary_features(f, cell_type)
+        
+        if len(cell_type.primary_derived_features) > 0:
+            print(f'\n=== Calculating Primary/Derived Features ({cell_type.name}) ===\n')
+            phase_features_xr = self.cell_types[self.cell_type_names.index('Phase')].get_features_xr(f)
+            epi_features_xr = None
+
+            if 'Epi' in self.cell_type_names:
+                epi_features_xr = self.cell_types[np.argwhere(self.cell_type_names == 'Epi')].get_features_xr(f)
+            
+            for frame_idx in tqdm(range(self.num_frames)):
+                mask = cell_type.get_masks(f, frame_idx)
+                image = cell_type.get_images(f, frame_idx)
+                epi_image = CellType('Epi').get_images(f, frame_idx)
+
+                frame_phase_xr = phase_features_xr.isel(Frame=frame_idx)
+                frame_epi_xr = None
+                
+                num_cells = np.max(mask) + 1
+
+                for first_cell in range(0, num_cells, self.cell_batch_size):
+
+                    last_cell = min(first_cell + self.cell_batch_size, num_cells)
+
+                    cell_idxs = np.arange(first_cell, last_cell)
+                    phase_xr = frame_phase_xr.isel({'Cell Index': cell_idxs})
+
+                    cell_idxs = torch.from_numpy(cell_idxs).to(self.DEVICE)
+
+                    expanded_mask = torch.tensor(mask).to(self.DEVICE).unsqueeze(0) == cell_idxs.unsqueeze(1).unsqueeze(2)
+
+                    for feature in cell_type.primary_derived_features:
+                        result = feature.compute(mask=expanded_mask, image=image, epi_image=epi_image, phase_xr=phase_xr, epi_xr=None)
+                        if result.ndim == 1:
+                            result = result[:, np.newaxis]
+                        for i, feature_name in enumerate(feature.get_names()):
+
+                            #resize dataset if too many cells
+                            if num_cells>f[cell_type.features_group][feature_name].shape[cell_type.CELL_DIM]:
+                                f[cell_type.features_group][feature_name].resize(num_cells, cell_type.CELL_DIM)
+
+                            f[cell_type.features_group][feature_name][frame_idx, first_cell:last_cell] = result[:, i]
+        
+                    torch.cuda.empty_cache()
+                
+
+
+    def extract_derived_features(self, f: h5py.File, cell_type: CellType) -> None:
+        if len(cell_type.derived_features) > 0:
+            print(f'\n=== Calculating derived features ({cell_type.name}) ===\n')
+
+            phase_features_xr = self.cell_types[self.cell_type_names.index('Phase')].get_features_xr(f)
+
+            epi_features_xr = None
+            if 'Epi' in self.cell_type_names:
+                epi_features_xr = self.cell_types[np.argwhere(self.cell_type_names == 'Epi')].get_features_xr(f)
+
+            for feature in cell_type.derived_features:
+                print(f'Calculating {", ".join(feature.get_names())}...')
+                result = feature.compute(phase_xr=phase_features_xr, epi_xr=epi_features_xr)
+
+                if result.ndim == 2:
+                    result = result[:, :, np.newaxis]
+                
+                for i, feature_name in enumerate(feature.get_names()):
+                    if result.shape[cell_type.FRAME_DIM] == 1:
+                        f[cell_type.features_group][feature_name].resize(1, cell_type.FRAME_DIM)
+                    f[cell_type.features_group][feature_name][:] = result[:, :, i]
+
+# def cell_death_hyperparamter_search(dataset: Path = SETTINGS.DATASET, true_deaths_txt: Path = None) -> None:
+#     # with open(true_deaths_txt, 'r') as f:
+#     true_deaths = np.genfromtxt(true_deaths_txt, delimiter=', ', usecols=1)
+    
+#     thresholds = np.arange(0.2, 0.7, 0.1)
+#     min_frames_deads = np.arange(5, 50, 5)
+#     smoothed_frames = np.arange(3, 20, 2)
+#     for threshold in thresholds:
+#         for min_frames_dead in min_frames_deads:
+#             for smoothed_frame in smoothed_frames:
+#                 extract_features(dataset, phase_features=features.CellDeath(threshold, min_frames_dead, smoothed_frame))
+#                 with h5py.File(dataset, 'r') as f:
+#                     estimated_deaths = f['Cells']['Phase']['CellDeath'][0, :len(true_deaths)]
+                
+#     accuracy = 
+#     print(true_deaths, estimated_deaths)
+    
+    
+def extract_features(dataset=SETTINGS.DATASET, 
+                     phase_features = [
+                        features.Fluorescence(), 
+                        # features.MorphologyModes(), 
+                        features.Speed(),
+                        features.DensityPhase(),
+                        features.Displacement(),
+                        features.Perimeter(),
+                        features.Circularity(),
+                        # features.Skeleton(),
+                        # features.UmapEmbedding(),
+                        # features.GaborScale(),
+                        features.CellDeath(),
+                        features.FirstLastFrame(),
+                        ]):
+    
+    feature_extractor = FeaturesExtraction(h5py_file=dataset)
+    for feature in phase_features:
+        feature_extractor.add_feature(feature, 'Phase')
+
+    feature_extractor.set_up()
+    feature_extractor.extract_features()
+
+# def extract_and_clean(dataset=SETTINGS.DATASET):
+#     extract_features(dataset, features.Perimeter())
+#     clean_features.remove_bad_frames(dataset, use_features=['Area', 'Perimeter'])
+#     extract_features(dataset)
+    
+def main():
+    # cell_death_hyperparamter_search(true_deaths_txt='/home/ubuntu/PhagoPred/temp/03_10_deaths.txt')
+    cell_death_hyperparameter_search(dataset=SETTINGS.DATASET, true_deaths_txt='/home/ubuntu/PhagoPred/temp/03_10_deaths.txt', save_csv=True, csv_path = '/home/ubuntu/PhagoPred/temp/death_hyperparamters.txt')
+    plot_hyperparam_heatmaps('/home/ubuntu/PhagoPred/temp/death_hyperparamters.txt', '/home/ubuntu/PhagoPred/temp/death_hyperparamters')
+    # extract_features(phase_features=[features.CellDeath()])
+    # with h5py.File('PhagoPred/Datasets/16_09_1.h5', 'r') as f:
+    #     print(np.nanmax(f['Cells']['Phase']['Circularity'][:]))
+    #     smallest = np.nanargmin(f['Cells']['Phase']['Perimeter'][:])
+    #     frame, cell = np.unravel_index(smallest, f['Cells']['Phase']['Area'].shape)
+    #     print(frame, cell)
+
+if __name__ == '__main__':
+    main()
         